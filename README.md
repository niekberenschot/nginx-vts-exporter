#nginx-vts-exporter

Simple server that scrapes Nginx vts stats and exports them via HTTP for Prometheus consumption

#Dependency

* [nginx-module-vts](https://github.com/vozlt/nginx-module-vts)
* [Prometheus](https://prometheus.io/)
* [Golang](https://golang.org/)

#Compile

```
$ ./build-binary.sh
```
This shell script above will build a temp Docker image with the binary and then
export the binary inside ./bin/ directory

#Run

```
$ nohup /bin/nginx-vts-exporter -nginx.scrape_uri=http://localhost/status/format/json
```

#Dockerized
To Dockerize this application yo need to pass two steps the build then the containerization.

## Environment variables
This image is configurable using different env variables
<<<<<<< HEAD
Variable name | Default     | Description
------------- | ----------- | --------------
NGINX_STATUS |  http://localhost/status/format/json | Nginx JSON format status page
METRICS_ENDPOINT | /metrics  | Metrics endpoint exportation URI
METRICS_ADDR | :9913 | Metrics exportation address:port
METRICS_NS | nginx | Prometheus metrics Namespaces
=======

| Name             | Default value                       | Description   |
| ---------------- | ----------------------------------- | --------------|
| NGINX_STATUS     | http://localhost/status/format/json | HTTP URL to Nginx JSON format status page |
| METRICS_ENDPOINT | /metrics      |   Metrics endpoint exportation URI |
| METRICS_ADDR | :9913      |    Metrics exportation :port |
>>>>>>> 6adf6105


##Build
```
$ ./build-binary.sh
$ docker build -t vts-export .
```

##Run
```
docker run  -ti --rm --env NGIX_HOST="http://localhost/status/format/json" --env METRICS_NS="nginx_prod1" vts-export

```<|MERGE_RESOLUTION|>--- conflicted
+++ resolved
@@ -27,21 +27,13 @@
 
 ## Environment variables
 This image is configurable using different env variables
-<<<<<<< HEAD
+
 Variable name | Default     | Description
 ------------- | ----------- | --------------
 NGINX_STATUS |  http://localhost/status/format/json | Nginx JSON format status page
 METRICS_ENDPOINT | /metrics  | Metrics endpoint exportation URI
 METRICS_ADDR | :9913 | Metrics exportation address:port
 METRICS_NS | nginx | Prometheus metrics Namespaces
-=======
-
-| Name             | Default value                       | Description   |
-| ---------------- | ----------------------------------- | --------------|
-| NGINX_STATUS     | http://localhost/status/format/json | HTTP URL to Nginx JSON format status page |
-| METRICS_ENDPOINT | /metrics      |   Metrics endpoint exportation URI |
-| METRICS_ADDR | :9913      |    Metrics exportation :port |
->>>>>>> 6adf6105
 
 
 ##Build
